--- conflicted
+++ resolved
@@ -7,7 +7,12 @@
 
 export const handleListSchedulesRoute = async (req: Request, res: Response) => {
   try {
-    const { walletAddress } = req.params as { walletAddress: string };
+    const walletAddress = req.user?.pkp.address;
+    if (!walletAddress) {
+      res.status(400).json({ error: 'No wallet address provided' });
+      return;
+    }
+
     const schedules = await listSchedules({ walletAddress });
 
     if (!schedules || schedules.length === 0) {
@@ -23,20 +28,15 @@
   }
 };
 
-<<<<<<< HEAD
-export const getSchedules = async (req: Request, res: Response) => {
-  const walletAddress = req.user?.pkp.address;
-  if (!walletAddress) {
-    res.status(400).json({ error: 'No wallet address provided' });
-    return;
-  }
-
-  const schedules = await Schedule.find({ walletAddress }).lean();
-=======
 export const handleCreateScheduleRoute = async (req: Request, res: Response) => {
   try {
-    const scheduleData = req.body as CreateScheduleParams;
->>>>>>> 83e5cd62
+    const walletAddress = req.user?.pkp.address;
+    if (!walletAddress) {
+      res.status(400).json({ error: 'No wallet address provided' });
+      return;
+    }
+
+    const scheduleData = { ...req.body, walletAddress } as CreateScheduleParams;
 
     const { schedule } = await createSchedule(scheduleData);
     res.status(201).json(schedule.toObject());
@@ -45,37 +45,6 @@
   }
 };
 
-<<<<<<< HEAD
-export const createSchedule = async (req: Request, res: Response) => {
-  const walletAddress = req.user?.pkp.address;
-  if (!walletAddress) {
-    res.status(400).json({ error: 'No wallet address provided' });
-    return;
-  }
-
-  const scheduleData = req.body as {
-    purchaseAmount: string;
-    purchaseIntervalHuman: number;
-  };
-
-  // Delete ALL existing schedules for this wallet address
-  const deleteResult = await Schedule.deleteMany({ walletAddress });
-
-  if (deleteResult.deletedCount > 0) {
-    consola.info(
-      `Deleted ${deleteResult.deletedCount} existing DCA schedule(s) for wallet ${walletAddress}`
-    );
-  }
-
-  // Create a new schedule
-  const schedule = new Schedule({
-    ...scheduleData,
-    walletAddress,
-  });
-
-  await schedule.save();
-  res.status(201).json({ data: schedule, success: true });
-=======
 export const handleDisableScheduleRoute = async (req: Request, res: Response) => {
   try {
     const { scheduleId } = req.params as { scheduleId: string };
@@ -86,7 +55,6 @@
   } catch (err) {
     res.status(500).json({ error: (err as Error).message });
   }
->>>>>>> 83e5cd62
 };
 
 export const handleEnableScheduleRoute = async (req: Request, res: Response) => {
